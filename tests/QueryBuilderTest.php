<?php

declare(strict_types=1);

use Illuminate\Support\Facades\Date;
use Illuminate\Support\Facades\DB;
use Illuminate\Support\LazyCollection;
use Jenssegers\Mongodb\Collection;
use Jenssegers\Mongodb\Query\Builder;
use MongoDB\BSON\ObjectId;
use MongoDB\BSON\Regex;
use MongoDB\BSON\UTCDateTime;
use MongoDB\Driver\Cursor;

class QueryBuilderTest extends TestCase
{
    public function tearDown(): void
    {
        DB::collection('users')->truncate();
        DB::collection('items')->truncate();
    }

    public function testDeleteWithId()
    {
        $user = DB::collection('users')->insertGetId([
            ['name' => 'Jane Doe', 'age' => 20],
        ]);

        $user_id = (string) $user;

        DB::collection('items')->insert([
            ['name' => 'one thing', 'user_id' => $user_id],
            ['name' => 'last thing', 'user_id' => $user_id],
            ['name' => 'another thing', 'user_id' => $user_id],
            ['name' => 'one more thing', 'user_id' => $user_id],
        ]);

        $product = DB::collection('items')->first();

        $pid = (string) ($product['_id']);

        DB::collection('items')->where('user_id', $user_id)->delete($pid);

        $this->assertEquals(3, DB::collection('items')->count());

        $product = DB::collection('items')->first();

        $pid = $product['_id'];

        DB::collection('items')->where('user_id', $user_id)->delete($pid);

        DB::collection('items')->where('user_id', $user_id)->delete(md5('random-id'));

        $this->assertEquals(2, DB::collection('items')->count());
    }

    public function testCollection()
    {
        $this->assertInstanceOf(Builder::class, DB::collection('users'));
    }

    public function testGet()
    {
        $users = DB::collection('users')->get();
        $this->assertCount(0, $users);

        DB::collection('users')->insert(['name' => 'John Doe']);

        $users = DB::collection('users')->get();
        $this->assertCount(1, $users);
    }

    public function testNoDocument()
    {
        $items = DB::collection('items')->where('name', 'nothing')->get()->toArray();
        $this->assertEquals([], $items);

        $item = DB::collection('items')->where('name', 'nothing')->first();
        $this->assertNull($item);

        $item = DB::collection('items')->where('_id', '51c33d8981fec6813e00000a')->first();
        $this->assertNull($item);
    }

    public function testInsert()
    {
        DB::collection('users')->insert([
            'tags' => ['tag1', 'tag2'],
            'name' => 'John Doe',
        ]);

        $users = DB::collection('users')->get();
        $this->assertCount(1, $users);

        $user = $users[0];
        $this->assertEquals('John Doe', $user['name']);
        $this->assertIsArray($user['tags']);
    }

    public function testInsertGetId()
    {
        $id = DB::collection('users')->insertGetId(['name' => 'John Doe']);
        $this->assertInstanceOf(ObjectId::class, $id);
    }

    public function testBatchInsert()
    {
        DB::collection('users')->insert([
            [
                'tags' => ['tag1', 'tag2'],
                'name' => 'Jane Doe',
            ],
            [
                'tags' => ['tag3'],
                'name' => 'John Doe',
            ],
        ]);

        $users = DB::collection('users')->get();
        $this->assertCount(2, $users);
        $this->assertIsArray($users[0]['tags']);
    }

    public function testFind()
    {
        $id = DB::collection('users')->insertGetId(['name' => 'John Doe']);

        $user = DB::collection('users')->find($id);
        $this->assertEquals('John Doe', $user['name']);
    }

    public function testFindNull()
    {
        $user = DB::collection('users')->find(null);
        $this->assertNull($user);
    }

    public function testCount()
    {
        DB::collection('users')->insert([
            ['name' => 'Jane Doe'],
            ['name' => 'John Doe'],
        ]);

        $this->assertEquals(2, DB::collection('users')->count());
    }

    public function testUpdate()
    {
        DB::collection('users')->insert([
            ['name' => 'Jane Doe', 'age' => 20],
            ['name' => 'John Doe', 'age' => 21],
        ]);

        DB::collection('users')->where('name', 'John Doe')->update(['age' => 100]);

        $john = DB::collection('users')->where('name', 'John Doe')->first();
        $jane = DB::collection('users')->where('name', 'Jane Doe')->first();
        $this->assertEquals(100, $john['age']);
        $this->assertEquals(20, $jane['age']);
    }

    public function testDelete()
    {
        DB::collection('users')->insert([
            ['name' => 'Jane Doe', 'age' => 20],
            ['name' => 'John Doe', 'age' => 25],
        ]);

        DB::collection('users')->where('age', '<', 10)->delete();
        $this->assertEquals(2, DB::collection('users')->count());

        DB::collection('users')->where('age', '<', 25)->delete();
        $this->assertEquals(1, DB::collection('users')->count());
    }

    public function testTruncate()
    {
        DB::collection('users')->insert(['name' => 'John Doe']);
        DB::collection('users')->insert(['name' => 'John Doe']);
        $this->assertEquals(2, DB::collection('users')->count());
        $result = DB::collection('users')->truncate();
        $this->assertTrue($result);
        $this->assertEquals(0, DB::collection('users')->count());
    }

    public function testSubKey()
    {
        DB::collection('users')->insert([
            [
                'name' => 'John Doe',
                'address' => ['country' => 'Belgium', 'city' => 'Ghent'],
            ],
            [
                'name' => 'Jane Doe',
                'address' => ['country' => 'France', 'city' => 'Paris'],
            ],
        ]);

        $users = DB::collection('users')->where('address.country', 'Belgium')->get();
        $this->assertCount(1, $users);
        $this->assertEquals('John Doe', $users[0]['name']);
    }

    public function testInArray()
    {
        DB::collection('items')->insert([
            [
                'tags' => ['tag1', 'tag2', 'tag3', 'tag4'],
            ],
            [
                'tags' => ['tag2'],
            ],
        ]);

        $items = DB::collection('items')->where('tags', 'tag2')->get();
        $this->assertCount(2, $items);

        $items = DB::collection('items')->where('tags', 'tag1')->get();
        $this->assertCount(1, $items);
    }

    public function testRaw()
    {
        DB::collection('users')->insert([
            ['name' => 'Jane Doe', 'age' => 20],
            ['name' => 'John Doe', 'age' => 25],
        ]);

        $cursor = DB::collection('users')->raw(function ($collection) {
            return $collection->find(['age' => 20]);
        });

        $this->assertInstanceOf(Cursor::class, $cursor);
        $this->assertCount(1, $cursor->toArray());

        $collection = DB::collection('users')->raw();
        $this->assertInstanceOf(Collection::class, $collection);

        $collection = User::raw();
        $this->assertInstanceOf(Collection::class, $collection);

        $results = DB::collection('users')->whereRaw(['age' => 20])->get();
        $this->assertCount(1, $results);
        $this->assertEquals('Jane Doe', $results[0]['name']);
    }

    public function testPush()
    {
        $id = DB::collection('users')->insertGetId([
            'name' => 'John Doe',
            'tags' => [],
            'messages' => [],
        ]);

        DB::collection('users')->where('_id', $id)->push('tags', 'tag1');

        $user = DB::collection('users')->find($id);
        $this->assertIsArray($user['tags']);
        $this->assertCount(1, $user['tags']);
        $this->assertEquals('tag1', $user['tags'][0]);

        DB::collection('users')->where('_id', $id)->push('tags', 'tag2');
        $user = DB::collection('users')->find($id);
        $this->assertCount(2, $user['tags']);
        $this->assertEquals('tag2', $user['tags'][1]);

        // Add duplicate
        DB::collection('users')->where('_id', $id)->push('tags', 'tag2');
        $user = DB::collection('users')->find($id);
        $this->assertCount(3, $user['tags']);

        // Add unique
        DB::collection('users')->where('_id', $id)->push('tags', 'tag1', true);
        $user = DB::collection('users')->find($id);
        $this->assertCount(3, $user['tags']);

        $message = ['from' => 'Jane', 'body' => 'Hi John'];
        DB::collection('users')->where('_id', $id)->push('messages', $message);
        $user = DB::collection('users')->find($id);
        $this->assertIsArray($user['messages']);
        $this->assertCount(1, $user['messages']);
        $this->assertEquals($message, $user['messages'][0]);

        // Raw
        DB::collection('users')->where('_id', $id)->push([
            'tags' => 'tag3',
            'messages' => ['from' => 'Mark', 'body' => 'Hi John'],
        ]);
        $user = DB::collection('users')->find($id);
        $this->assertCount(4, $user['tags']);
        $this->assertCount(2, $user['messages']);

        DB::collection('users')->where('_id', $id)->push([
            'messages' => [
                'date' => new DateTime(),
                'body' => 'Hi John',
            ],
        ]);
        $user = DB::collection('users')->find($id);
        $this->assertCount(3, $user['messages']);
    }

    public function testPull()
    {
        $message1 = ['from' => 'Jane', 'body' => 'Hi John'];
        $message2 = ['from' => 'Mark', 'body' => 'Hi John'];

        $id = DB::collection('users')->insertGetId([
            'name' => 'John Doe',
            'tags' => ['tag1', 'tag2', 'tag3', 'tag4'],
            'messages' => [$message1, $message2],
        ]);

        DB::collection('users')->where('_id', $id)->pull('tags', 'tag3');

        $user = DB::collection('users')->find($id);
        $this->assertIsArray($user['tags']);
        $this->assertCount(3, $user['tags']);
        $this->assertEquals('tag4', $user['tags'][2]);

        DB::collection('users')->where('_id', $id)->pull('messages', $message1);

        $user = DB::collection('users')->find($id);
        $this->assertIsArray($user['messages']);
        $this->assertCount(1, $user['messages']);

        // Raw
        DB::collection('users')->where('_id', $id)->pull(['tags' => 'tag2', 'messages' => $message2]);
        $user = DB::collection('users')->find($id);
        $this->assertCount(2, $user['tags']);
        $this->assertCount(0, $user['messages']);
    }

    public function testDistinct()
    {
        DB::collection('items')->insert([
            ['name' => 'knife', 'type' => 'sharp'],
            ['name' => 'fork', 'type' => 'sharp'],
            ['name' => 'spoon', 'type' => 'round'],
            ['name' => 'spoon', 'type' => 'round'],
        ]);

        $items = DB::collection('items')->distinct('name')->get()->toArray();
        sort($items);
        $this->assertCount(3, $items);
        $this->assertEquals(['fork', 'knife', 'spoon'], $items);

        $types = DB::collection('items')->distinct('type')->get()->toArray();
        sort($types);
        $this->assertCount(2, $types);
        $this->assertEquals(['round', 'sharp'], $types);
    }

    public function testCustomId()
    {
        DB::collection('items')->insert([
            ['_id' => 'knife', 'type' => 'sharp', 'amount' => 34],
            ['_id' => 'fork', 'type' => 'sharp', 'amount' => 20],
            ['_id' => 'spoon', 'type' => 'round', 'amount' => 3],
        ]);

        $item = DB::collection('items')->find('knife');
        $this->assertEquals('knife', $item['_id']);

        $item = DB::collection('items')->where('_id', 'fork')->first();
        $this->assertEquals('fork', $item['_id']);

        DB::collection('users')->insert([
            ['_id' => 1, 'name' => 'Jane Doe'],
            ['_id' => 2, 'name' => 'John Doe'],
        ]);

        $item = DB::collection('users')->find(1);
        $this->assertEquals(1, $item['_id']);
    }

    public function testTake()
    {
        DB::collection('items')->insert([
            ['name' => 'knife', 'type' => 'sharp', 'amount' => 34],
            ['name' => 'fork', 'type' => 'sharp', 'amount' => 20],
            ['name' => 'spoon', 'type' => 'round', 'amount' => 3],
            ['name' => 'spoon', 'type' => 'round', 'amount' => 14],
        ]);

        $items = DB::collection('items')->orderBy('name')->take(2)->get();
        $this->assertCount(2, $items);
        $this->assertEquals('fork', $items[0]['name']);
    }

    public function testSkip()
    {
        DB::collection('items')->insert([
            ['name' => 'knife', 'type' => 'sharp', 'amount' => 34],
            ['name' => 'fork', 'type' => 'sharp', 'amount' => 20],
            ['name' => 'spoon', 'type' => 'round', 'amount' => 3],
            ['name' => 'spoon', 'type' => 'round', 'amount' => 14],
        ]);

        $items = DB::collection('items')->orderBy('name')->skip(2)->get();
        $this->assertCount(2, $items);
        $this->assertEquals('spoon', $items[0]['name']);
    }

    public function testPluck()
    {
        DB::collection('users')->insert([
            ['name' => 'Jane Doe', 'age' => 20],
            ['name' => 'John Doe', 'age' => 25],
        ]);

        $age = DB::collection('users')->where('name', 'John Doe')->pluck('age')->toArray();
        $this->assertEquals([25], $age);
    }

    public function testList()
    {
        DB::collection('items')->insert([
            ['name' => 'knife', 'type' => 'sharp', 'amount' => 34],
            ['name' => 'fork', 'type' => 'sharp', 'amount' => 20],
            ['name' => 'spoon', 'type' => 'round', 'amount' => 3],
            ['name' => 'spoon', 'type' => 'round', 'amount' => 14],
        ]);

        $list = DB::collection('items')->pluck('name')->toArray();
        sort($list);
        $this->assertCount(4, $list);
        $this->assertEquals(['fork', 'knife', 'spoon', 'spoon'], $list);

        $list = DB::collection('items')->pluck('type', 'name')->toArray();
        $this->assertCount(3, $list);
        $this->assertEquals(['knife' => 'sharp', 'fork' => 'sharp', 'spoon' => 'round'], $list);

        $list = DB::collection('items')->pluck('name', '_id')->toArray();
        $this->assertCount(4, $list);
        $this->assertEquals(24, strlen(key($list)));
    }

    public function testAggregate()
    {
        DB::collection('items')->insert([
            ['name' => 'knife', 'type' => 'sharp', 'amount' => 34],
            ['name' => 'fork', 'type' => 'sharp', 'amount' => 20],
            ['name' => 'spoon', 'type' => 'round', 'amount' => 3],
            ['name' => 'spoon', 'type' => 'round', 'amount' => 14],
        ]);

        $this->assertEquals(71, DB::collection('items')->sum('amount'));
        $this->assertEquals(4, DB::collection('items')->count('amount'));
        $this->assertEquals(3, DB::collection('items')->min('amount'));
        $this->assertEquals(34, DB::collection('items')->max('amount'));
        $this->assertEquals(17.75, DB::collection('items')->avg('amount'));

        $this->assertEquals(2, DB::collection('items')->where('name', 'spoon')->count('amount'));
        $this->assertEquals(14, DB::collection('items')->where('name', 'spoon')->max('amount'));
    }

    public function testSubdocumentAggregate()
    {
        DB::collection('items')->insert([
            ['name' => 'knife', 'amount' => ['hidden' => 10, 'found' => 3]],
            ['name' => 'fork', 'amount' => ['hidden' => 35, 'found' => 12]],
            ['name' => 'spoon', 'amount' => ['hidden' => 14, 'found' => 21]],
            ['name' => 'spoon', 'amount' => ['hidden' => 6, 'found' => 4]],
        ]);

        $this->assertEquals(65, DB::collection('items')->sum('amount.hidden'));
        $this->assertEquals(4, DB::collection('items')->count('amount.hidden'));
        $this->assertEquals(6, DB::collection('items')->min('amount.hidden'));
        $this->assertEquals(35, DB::collection('items')->max('amount.hidden'));
        $this->assertEquals(16.25, DB::collection('items')->avg('amount.hidden'));
    }

    public function testSubdocumentArrayAggregate()
    {
        DB::collection('items')->insert([
            ['name' => 'knife', 'amount' => [['hidden' => 10, 'found' => 3], ['hidden' => 5, 'found' => 2]]],
            [
                'name' => 'fork',
                'amount' => [
                    ['hidden' => 35, 'found' => 12],
                    ['hidden' => 7, 'found' => 17],
                    ['hidden' => 1, 'found' => 19],
                ],
            ],
            ['name' => 'spoon', 'amount' => [['hidden' => 14, 'found' => 21]]],
            ['name' => 'teaspoon', 'amount' => []],
        ]);

        $this->assertEquals(72, DB::collection('items')->sum('amount.*.hidden'));
        $this->assertEquals(6, DB::collection('items')->count('amount.*.hidden'));
        $this->assertEquals(1, DB::collection('items')->min('amount.*.hidden'));
        $this->assertEquals(35, DB::collection('items')->max('amount.*.hidden'));
        $this->assertEquals(12, DB::collection('items')->avg('amount.*.hidden'));
    }

    public function testUpsert()
    {
        DB::collection('items')->where('name', 'knife')
            ->update(
                ['amount' => 1],
                ['upsert' => true]
            );

        $this->assertEquals(1, DB::collection('items')->count());

        Item::where('name', 'spoon')
            ->update(
                ['amount' => 1],
                ['upsert' => true]
            );

        $this->assertEquals(2, DB::collection('items')->count());
    }

    public function testUnset()
    {
        $id1 = DB::collection('users')->insertGetId(['name' => 'John Doe', 'note1' => 'ABC', 'note2' => 'DEF']);
        $id2 = DB::collection('users')->insertGetId(['name' => 'Jane Doe', 'note1' => 'ABC', 'note2' => 'DEF']);

        DB::collection('users')->where('name', 'John Doe')->unset('note1');

        $user1 = DB::collection('users')->find($id1);
        $user2 = DB::collection('users')->find($id2);

        $this->assertArrayNotHasKey('note1', $user1);
        $this->assertArrayHasKey('note2', $user1);
        $this->assertArrayHasKey('note1', $user2);
        $this->assertArrayHasKey('note2', $user2);

        DB::collection('users')->where('name', 'Jane Doe')->unset(['note1', 'note2']);

        $user2 = DB::collection('users')->find($id2);
        $this->assertArrayNotHasKey('note1', $user2);
        $this->assertArrayNotHasKey('note2', $user2);
    }

    public function testUpdateSubdocument()
    {
        $id = DB::collection('users')->insertGetId(['name' => 'John Doe', 'address' => ['country' => 'Belgium']]);

        DB::collection('users')->where('_id', $id)->update(['address.country' => 'England']);

        $check = DB::collection('users')->find($id);
        $this->assertEquals('England', $check['address']['country']);
    }

    public function testDates()
    {
        DB::collection('users')->insert([
<<<<<<< HEAD
            ['name' => 'John Doe', 'birthday' => new UTCDateTime(Date::parse('1980-01-01 00:00:00')->format('Uv'))],
            ['name' => 'Jane Doe', 'birthday' => new UTCDateTime(Date::parse('1981-01-01 00:00:00')->format('Uv'))],
            ['name' => 'Robert Roe', 'birthday' => new UTCDateTime(Date::parse('1982-01-01 00:00:00')->format('Uv'))],
            ['name' => 'Mark Moe', 'birthday' => new UTCDateTime(Date::parse('1983-01-01 00:00:00')->format('Uv'))],
=======
            ['name' => 'John Doe', 'birthday' => new UTCDateTime(Date::parse("1980-01-01 00:00:00")->format('Uv'))],
            ['name' => 'Robert Roe', 'birthday' => new UTCDateTime(Date::parse("1982-01-01 00:00:00")->format('Uv'))],
            ['name' => 'Mark Moe', 'birthday' => new UTCDateTime(Date::parse("1983-01-01 00:00:00.1")->format('Uv'))],
            ['name' => 'Frank White', 'birthday' => new UTCDateTime(Date::parse("1960-01-01 12:12:12.1")->format('Uv'))]
>>>>>>> 828982fd
        ]);

        $user = DB::collection('users')
            ->where('birthday', new UTCDateTime(Date::parse('1980-01-01 00:00:00')->format('Uv')))
            ->first();
        $this->assertEquals('John Doe', $user['name']);

<<<<<<< HEAD
        $user = DB::collection('users')->where('birthday', '=', new DateTime('1980-01-01 00:00:00'))->first();
        $this->assertEquals('John Doe', $user['name']);

        $start = new UTCDateTime(1000 * strtotime('1981-01-01 00:00:00'));
        $stop = new UTCDateTime(1000 * strtotime('1982-01-01 00:00:00'));
=======
        $user = DB::collection('users')
            ->where('birthday', new UTCDateTime(Date::parse("1960-01-01 12:12:12.1")->format('Uv')))
            ->first();
        $this->assertEquals('Frank White', $user['name']);

        $user = DB::collection('users')->where('birthday', '=', new DateTime("1980-01-01 00:00:00"))->first();
        $this->assertEquals('John Doe', $user['name']);

        $start = new UTCDateTime(1000 * strtotime("1950-01-01 00:00:00"));
        $stop = new UTCDateTime(1000 * strtotime("1981-01-01 00:00:00"));
>>>>>>> 828982fd

        $users = DB::collection('users')->whereBetween('birthday', [$start, $stop])->get();
        $this->assertCount(2, $users);
    }

    public function testOperators()
    {
        DB::collection('users')->insert([
            ['name' => 'John Doe', 'age' => 30],
            ['name' => 'Jane Doe'],
            ['name' => 'Robert Roe', 'age' => 'thirty-one'],
        ]);

        $results = DB::collection('users')->where('age', 'exists', true)->get();
        $this->assertCount(2, $results);
        $resultsNames = [$results[0]['name'], $results[1]['name']];
        $this->assertContains('John Doe', $resultsNames);
        $this->assertContains('Robert Roe', $resultsNames);

        $results = DB::collection('users')->where('age', 'exists', false)->get();
        $this->assertCount(1, $results);
        $this->assertEquals('Jane Doe', $results[0]['name']);

        $results = DB::collection('users')->where('age', 'type', 2)->get();
        $this->assertCount(1, $results);
        $this->assertEquals('Robert Roe', $results[0]['name']);

        $results = DB::collection('users')->where('age', 'mod', [15, 0])->get();
        $this->assertCount(1, $results);
        $this->assertEquals('John Doe', $results[0]['name']);

        $results = DB::collection('users')->where('age', 'mod', [29, 1])->get();
        $this->assertCount(1, $results);
        $this->assertEquals('John Doe', $results[0]['name']);

        $results = DB::collection('users')->where('age', 'mod', [14, 0])->get();
        $this->assertCount(0, $results);

        DB::collection('items')->insert([
            ['name' => 'fork', 'tags' => ['sharp', 'pointy']],
            ['name' => 'spork', 'tags' => ['sharp', 'pointy', 'round', 'bowl']],
            ['name' => 'spoon', 'tags' => ['round', 'bowl']],
        ]);

        $results = DB::collection('items')->where('tags', 'all', ['sharp', 'pointy'])->get();
        $this->assertCount(2, $results);

        $results = DB::collection('items')->where('tags', 'all', ['sharp', 'round'])->get();
        $this->assertCount(1, $results);

        $results = DB::collection('items')->where('tags', 'size', 2)->get();
        $this->assertCount(2, $results);

        $results = DB::collection('items')->where('tags', '$size', 2)->get();
        $this->assertCount(2, $results);

        $results = DB::collection('items')->where('tags', 'size', 3)->get();
        $this->assertCount(0, $results);

        $results = DB::collection('items')->where('tags', 'size', 4)->get();
        $this->assertCount(1, $results);

        $regex = new Regex('.*doe', 'i');
        $results = DB::collection('users')->where('name', 'regex', $regex)->get();
        $this->assertCount(2, $results);

        $regex = new Regex('.*doe', 'i');
        $results = DB::collection('users')->where('name', 'regexp', $regex)->get();
        $this->assertCount(2, $results);

        $results = DB::collection('users')->where('name', 'REGEX', $regex)->get();
        $this->assertCount(2, $results);

        $results = DB::collection('users')->where('name', 'regexp', '/.*doe/i')->get();
        $this->assertCount(2, $results);

        $results = DB::collection('users')->where('name', 'not regexp', '/.*doe/i')->get();
        $this->assertCount(1, $results);
    }

    public function testIncrement()
    {
        DB::collection('users')->insert([
            ['name' => 'John Doe', 'age' => 30, 'note' => 'adult'],
            ['name' => 'Jane Doe', 'age' => 10, 'note' => 'minor'],
            ['name' => 'Robert Roe', 'age' => null],
            ['name' => 'Mark Moe'],
        ]);

        $user = DB::collection('users')->where('name', 'John Doe')->first();
        $this->assertEquals(30, $user['age']);

        DB::collection('users')->where('name', 'John Doe')->increment('age');
        $user = DB::collection('users')->where('name', 'John Doe')->first();
        $this->assertEquals(31, $user['age']);

        DB::collection('users')->where('name', 'John Doe')->decrement('age');
        $user = DB::collection('users')->where('name', 'John Doe')->first();
        $this->assertEquals(30, $user['age']);

        DB::collection('users')->where('name', 'John Doe')->increment('age', 5);
        $user = DB::collection('users')->where('name', 'John Doe')->first();
        $this->assertEquals(35, $user['age']);

        DB::collection('users')->where('name', 'John Doe')->decrement('age', 5);
        $user = DB::collection('users')->where('name', 'John Doe')->first();
        $this->assertEquals(30, $user['age']);

        DB::collection('users')->where('name', 'Jane Doe')->increment('age', 10, ['note' => 'adult']);
        $user = DB::collection('users')->where('name', 'Jane Doe')->first();
        $this->assertEquals(20, $user['age']);
        $this->assertEquals('adult', $user['note']);

        DB::collection('users')->where('name', 'John Doe')->decrement('age', 20, ['note' => 'minor']);
        $user = DB::collection('users')->where('name', 'John Doe')->first();
        $this->assertEquals(10, $user['age']);
        $this->assertEquals('minor', $user['note']);

        DB::collection('users')->increment('age');
        $user = DB::collection('users')->where('name', 'John Doe')->first();
        $this->assertEquals(11, $user['age']);
        $user = DB::collection('users')->where('name', 'Jane Doe')->first();
        $this->assertEquals(21, $user['age']);
        $user = DB::collection('users')->where('name', 'Robert Roe')->first();
        $this->assertNull($user['age']);
        $user = DB::collection('users')->where('name', 'Mark Moe')->first();
        $this->assertEquals(1, $user['age']);
    }

    public function testProjections()
    {
        DB::collection('items')->insert([
            ['name' => 'fork', 'tags' => ['sharp', 'pointy']],
            ['name' => 'spork', 'tags' => ['sharp', 'pointy', 'round', 'bowl']],
            ['name' => 'spoon', 'tags' => ['round', 'bowl']],
        ]);

        $results = DB::collection('items')->project(['tags' => ['$slice' => 1]])->get();

        foreach ($results as $result) {
            $this->assertEquals(1, count($result['tags']));
        }
    }

    public function testValue()
    {
        DB::collection('books')->insert([
            ['title' => 'Moby-Dick', 'author' => ['first_name' => 'Herman', 'last_name' => 'Melville']],
        ]);

        $this->assertEquals('Moby-Dick', DB::collection('books')->value('title'));
        $this->assertEquals(['first_name' => 'Herman', 'last_name' => 'Melville'], DB::collection('books')
            ->value('author'));
        $this->assertEquals('Herman', DB::collection('books')->value('author.first_name'));
        $this->assertEquals('Melville', DB::collection('books')->value('author.last_name'));
    }

    public function testHintOptions()
    {
        DB::collection('items')->insert([
            ['name' => 'fork',  'tags' => ['sharp', 'pointy']],
            ['name' => 'spork', 'tags' => ['sharp', 'pointy', 'round', 'bowl']],
            ['name' => 'spoon', 'tags' => ['round', 'bowl']],
        ]);

        $results = DB::collection('items')->hint(['$natural' => -1])->get();

        $this->assertEquals('spoon', $results[0]['name']);
        $this->assertEquals('spork', $results[1]['name']);
        $this->assertEquals('fork', $results[2]['name']);

        $results = DB::collection('items')->hint(['$natural' => 1])->get();

        $this->assertEquals('spoon', $results[2]['name']);
        $this->assertEquals('spork', $results[1]['name']);
        $this->assertEquals('fork', $results[0]['name']);
    }

    public function testCursor()
    {
        $data = [
            ['name' => 'fork', 'tags' => ['sharp', 'pointy']],
            ['name' => 'spork', 'tags' => ['sharp', 'pointy', 'round', 'bowl']],
            ['name' => 'spoon', 'tags' => ['round', 'bowl']],
        ];
        DB::collection('items')->insert($data);

        $results = DB::collection('items')->orderBy('_id', 'asc')->cursor();

        $this->assertInstanceOf(LazyCollection::class, $results);
        foreach ($results as $i => $result) {
            $this->assertEquals($data[$i]['name'], $result['name']);
        }
    }
}<|MERGE_RESOLUTION|>--- conflicted
+++ resolved
@@ -549,17 +549,10 @@
     public function testDates()
     {
         DB::collection('users')->insert([
-<<<<<<< HEAD
-            ['name' => 'John Doe', 'birthday' => new UTCDateTime(Date::parse('1980-01-01 00:00:00')->format('Uv'))],
-            ['name' => 'Jane Doe', 'birthday' => new UTCDateTime(Date::parse('1981-01-01 00:00:00')->format('Uv'))],
-            ['name' => 'Robert Roe', 'birthday' => new UTCDateTime(Date::parse('1982-01-01 00:00:00')->format('Uv'))],
-            ['name' => 'Mark Moe', 'birthday' => new UTCDateTime(Date::parse('1983-01-01 00:00:00')->format('Uv'))],
-=======
             ['name' => 'John Doe', 'birthday' => new UTCDateTime(Date::parse("1980-01-01 00:00:00")->format('Uv'))],
             ['name' => 'Robert Roe', 'birthday' => new UTCDateTime(Date::parse("1982-01-01 00:00:00")->format('Uv'))],
             ['name' => 'Mark Moe', 'birthday' => new UTCDateTime(Date::parse("1983-01-01 00:00:00.1")->format('Uv'))],
             ['name' => 'Frank White', 'birthday' => new UTCDateTime(Date::parse("1960-01-01 12:12:12.1")->format('Uv'))]
->>>>>>> 828982fd
         ]);
 
         $user = DB::collection('users')
@@ -567,13 +560,6 @@
             ->first();
         $this->assertEquals('John Doe', $user['name']);
 
-<<<<<<< HEAD
-        $user = DB::collection('users')->where('birthday', '=', new DateTime('1980-01-01 00:00:00'))->first();
-        $this->assertEquals('John Doe', $user['name']);
-
-        $start = new UTCDateTime(1000 * strtotime('1981-01-01 00:00:00'));
-        $stop = new UTCDateTime(1000 * strtotime('1982-01-01 00:00:00'));
-=======
         $user = DB::collection('users')
             ->where('birthday', new UTCDateTime(Date::parse("1960-01-01 12:12:12.1")->format('Uv')))
             ->first();
@@ -584,7 +570,6 @@
 
         $start = new UTCDateTime(1000 * strtotime("1950-01-01 00:00:00"));
         $stop = new UTCDateTime(1000 * strtotime("1981-01-01 00:00:00"));
->>>>>>> 828982fd
 
         $users = DB::collection('users')->whereBetween('birthday', [$start, $stop])->get();
         $this->assertCount(2, $users);
